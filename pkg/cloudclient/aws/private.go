package aws

import (
	"context"
	"encoding/base64"
	"errors"
	"fmt"
	"regexp"
	"strings"
	"time"

	"github.com/aws/aws-sdk-go-v2/aws"
	"github.com/aws/aws-sdk-go-v2/config"
	"github.com/aws/aws-sdk-go-v2/credentials"
	"github.com/aws/aws-sdk-go-v2/service/ec2"
	ec2Types "github.com/aws/aws-sdk-go-v2/service/ec2/types"
	"github.com/aws/aws-sdk-go/aws/awserr"
	ocmlog "github.com/openshift-online/ocm-sdk-go/logging"
	"k8s.io/apimachinery/pkg/util/wait"
)

var (
	instanceType  string = "t2.micro"
	instanceCount int    = 1
	defaultAmi           = map[string]string{
		// using Amazon Linux 2 AMI (HVM) - Kernel 5.10
		"us-east-1":      "ami-0ed9277fb7eb570c9",
		"us-east-2":      "ami-002068ed284fb165b",
		"us-west-1":      "ami-03af6a70ccd8cb578",
		"us-west-2":      "ami-00f7e5c52c0f43726",
		"ca-central-1":   "ami-0bae7412735610274",
		"eu-north-1":     "ami-06bfd6343550d4a29",
		"eu-central-1":   "ami-05d34d340fb1d89e5",
		"eu-west-1":      "ami-04dd4500af104442f",
		"eu-west-2":      "ami-0d37e07bd4ff37148",
		"eu-west-3":      "ami-0d3c032f5934e1b41",
		"eu-south-1":     "",
		"ap-northeast-1": "",
		"ap-northeast-2": "",
		"ap-northeast-3": "",
		"ap-east-1":      "",
		"ap-south-1":     "",
		"ap-southeast-1": "",
		"ap-southeast-2": "",
		"sa-east-1":      "",
		"af-south-1":     "",
		"me-south-1":     "",
	}
)

func newClient(ctx context.Context, logger ocmlog.Logger, accessID, accessSecret, sessiontoken, region string, tags map[string]string) (*Client, error) {
	cfg, err := config.LoadDefaultConfig(ctx,
		config.WithRegion(region),
		config.WithCredentialsProvider(credentials.StaticCredentialsProvider{
			Value: aws.Credentials{
				AccessKeyID: accessID, SecretAccessKey: accessSecret, SessionToken: sessiontoken,
			},
		}),
	)
	if err != nil {
		return nil, err
	}

	return &Client{
		ec2Client: ec2.NewFromConfig(cfg),
		region:    region,
		tags:      tags,
		logger:    logger,
	}, nil
}

func buildTags(tags map[string]string) []ec2Types.TagSpecification {
	tagList := []ec2Types.Tag{}
	for k, v := range tags {
		t := ec2Types.Tag{
			Key:   aws.String(k),
			Value: aws.String(v),
		}
		tagList = append(tagList, t)
	}

	tagSpec := ec2Types.TagSpecification{
		ResourceType: ec2Types.ResourceTypeInstance,
		Tags:         tagList,
	}

	return []ec2Types.TagSpecification{tagSpec}
}

func (c Client) createEC2Instance(ctx context.Context, amiID, instanceType string, instanceCount int, vpcSubnetID, userdata string, tags map[string]string) (ec2.RunInstancesOutput, error) {
	// Build our request, converting the go base types into the pointers required by the SDK
	instanceReq := ec2.RunInstancesInput{
		ImageId:      aws.String(amiID),
		MaxCount:     aws.Int32(int32(instanceCount)),
		MinCount:     aws.Int32(int32(instanceCount)),
		InstanceType: ec2Types.InstanceType(instanceType),
		// Because we're making this VPC aware, we also have to include a network interface specification
		NetworkInterfaces: []ec2Types.InstanceNetworkInterfaceSpecification{
			{
				AssociatePublicIpAddress: aws.Bool(true),
				DeviceIndex:              aws.Int32(0),
				SubnetId:                 aws.String(vpcSubnetID),
			},
		},
		UserData:          aws.String(userdata),
		TagSpecifications: buildTags(tags),
	}
	// Finally, we make our request
	instanceResp, err := c.ec2Client.RunInstances(ctx, &instanceReq)
	if err != nil {
		return ec2.RunInstancesOutput{}, err
	}

	for _, i := range instanceResp.Instances {
		c.logger.Info(ctx, "Created instance with ID: %s", *i.InstanceId)
	}

	return *instanceResp, nil
}

// Returns state code as int
func (c Client) describeEC2Instances(ctx context.Context, instanceID string) (int, error) {
	// States and codes
	// 0 : pending
	// 16 : running
	// 32 : shutting-down
	// 48 : terminated
	// 64 : stopping
	// 80 : stopped
	// 401 : failed
	result, err := c.ec2Client.DescribeInstanceStatus(ctx, &ec2.DescribeInstanceStatusInput{
		InstanceIds: []string{instanceID},
	})

	if err != nil {
		c.logger.Error(ctx, "Errors while describing the instance status: %s", err.Error())
		if aerr, ok := err.(awserr.Error); ok {
			if aerr.Code() == "UnauthorizedOperation" {
				return 401, err
			}
		}
		return 0, err
	}

	if len(result.InstanceStatuses) > 1 {
		return 0, errors.New("more than one EC2 instance found")
	}

	if len(result.InstanceStatuses) == 0 {
		// Don't return an error here as if the instance is still too new, it may not be
		// returned at all.
		//return 0, errors.New("no EC2 instances found")
		c.logger.Debug(ctx, "Instance %s has no status yet", instanceID)
		return 0, nil
	}

	return int(*result.InstanceStatuses[0].InstanceState.Code), nil
}

func (c Client) waitForEC2InstanceCompletion(ctx context.Context, instanceID string) error {
	//wait for the instance to run
	totalWait := 25 * 60
	currentWait := 1
	// Double the wait time until we reach totalWait seconds
	for totalWait > 0 {
		currentWait = currentWait * 2
		if currentWait > totalWait {
			currentWait = totalWait
		}
		totalWait -= currentWait
		time.Sleep(time.Duration(currentWait) * time.Second)
		code, descError := c.describeEC2Instances(ctx, instanceID)
		if code == 16 { // 16 represents a successful region initialization
			// Instance is running, break
			break
		} else if code == 401 { // 401 represents an UnauthorizedOperation error
			// Missing permission to perform operations, account needs to fail
			return fmt.Errorf("missing required permissions for account: %s", descError)
		}

		if descError != nil {
			// Log an error and make sure that instance is terminated
			descErrorMsg := fmt.Sprintf("Could not get EC2 instance state, terminating instance %s", instanceID)

			if descError, ok := descError.(awserr.Error); ok {
				descErrorMsg = fmt.Sprintf("Could not get EC2 instance state: %s, terminating instance %s", descError.Code(), instanceID)
			}

			return fmt.Errorf("%s: %s", descError, descErrorMsg)
		}
	}

	c.logger.Info(ctx, "EC2 Instance: %s Running", instanceID)
	return nil
}

func generateUserData() (string, error) {
	var data strings.Builder
	data.Grow(351)
	data.WriteString("#!/bin/bash\n")
	data.WriteString("exec > >(tee /var/log/user-data.log|logger -t user-data -s 2>/dev/console) 2>&1\n")

	data.WriteString("echo 'USERDATA BEGIN' \n")
	data.WriteString("sudo yum update -y -q -e 0\n")
	data.WriteString("sudo yum install -y docker -q -e 0\n")
	data.WriteString("sudo service docker start\n")
	// TODO find a location for future docker images
	data.WriteString("sudo docker pull docker.io/tiwillia/network-validator-test:v0.1\n")
	data.WriteString("sudo docker run docker.io/tiwillia/network-validator-test:v0.1\n")
	data.WriteString("echo 'USERDATA END' \n")

	userData := base64.StdEncoding.EncodeToString([]byte(data.String()))

	return userData, nil
}

func (c Client) findUnreachableEndpoints(ctx context.Context, instanceID string) ([]string, error) {
	var match []string

	err := wait.PollImmediate(30*time.Second, 10*time.Minute, func() (bool, error) {
		output, err := c.ec2Client.GetConsoleOutput(ctx, &ec2.GetConsoleOutputInput{InstanceId: &instanceID})
		if err == nil && output.Output != nil {
			// Find unreachable targets from output
			scriptOutput, err := base64.StdEncoding.DecodeString(*output.Output)
			if err != nil {
				// unable to decode output. we will try again
				return false, nil
			}

<<<<<<< HEAD
			if !strings.Contains(string(scriptOutput), "USERDATA END") {
				fmt.Print("the UserData script isn't quite done running")
				return false, nil
			}
=======
			// If debug logging is enabled, output the full console log
			c.logger.Debug(ctx, "Full EC2 console output:\n---\n%s\n---", scriptOutput)
>>>>>>> 6a5cfc0f

			re := regexp.MustCompile(`Unable to reach (\S+)`)
			match = re.FindAllString(string(scriptOutput), -1)

			return true, nil
		}
		c.logger.Debug(ctx, "Waiting for UserData script to complete...")
		return false, nil
	})
	return match, err
}

func (c Client) terminateEC2Instance(ctx context.Context, instanceID string) error {
	input := ec2.TerminateInstancesInput{
		InstanceIds: []string{instanceID},
	}
	_, err := c.ec2Client.TerminateInstances(ctx, &input)
	if err != nil {
		c.logger.Error(ctx, "Unable to terminate EC2 instance: %s", err.Error())
		return err
	}

	return nil
}

func (c *Client) validateEgress(ctx context.Context, vpcSubnetID, cloudImageID string) error {
	// Generate the userData file
	userData, err := generateUserData()
	if err != nil {
		err = fmt.Errorf("Unable to generate UserData file: %s", err.Error())
		return err
	}
	c.logger.Debug(ctx, "Base64-encoded generated userdata script:\n---\n%s\n---", userData)

	// If a cloud image wasn't provided by the caller,
	if cloudImageID == "" {
		// use defaultAmi for the region instead
		cloudImageID = defaultAmi[c.region]

		if cloudImageID == "" {
			return fmt.Errorf("No default AMI found for region %s ", c.region)
		}
	}

	// Create an ec2 instance
	instance, err := c.createEC2Instance(ctx, cloudImageID, instanceType, instanceCount, vpcSubnetID, userData, c.tags)
	if err != nil {
		err = fmt.Errorf("Unable to create EC2 Instance: %s", err.Error())
		return err
	}
	instanceID := *instance.Instances[0].InstanceId

	// Wait for the ec2 instance to be running
	c.logger.Debug(ctx, "Waiting for EC2 instance %s to be running", instanceID)
	err = c.waitForEC2InstanceCompletion(ctx, instanceID)
	if err != nil {
		err = fmt.Errorf("Error while waiting for EC2 instance to start: %s", err.Error())
		return err
	}
	c.logger.Info(ctx, "Gathering and parsing console log output...")
	unreachableEndpoints, err := c.findUnreachableEndpoints(ctx, instanceID)
	if err != nil {
		c.logger.Error(ctx, "Error parsing output from console log: %s", err.Error())
		return err
	}

	c.logger.Info(ctx, "Terminating ec2 instance with id %s", instanceID)
	if err := c.terminateEC2Instance(ctx, instanceID); err != nil {
		err = fmt.Errorf("Error terminating instances: %s", err.Error())
		return err
	}
	if len(unreachableEndpoints) > 0 {
		return fmt.Errorf("multiple targets unreachable %q", unreachableEndpoints)
	}
	return nil
}<|MERGE_RESOLUTION|>--- conflicted
+++ resolved
@@ -227,15 +227,13 @@
 				return false, nil
 			}
 
-<<<<<<< HEAD
+			// If debug logging is enabled, output the full console log
+			c.logger.Debug(ctx, "Full EC2 console output:\n---\n%s\n---", scriptOutput)
+
 			if !strings.Contains(string(scriptOutput), "USERDATA END") {
-				fmt.Print("the UserData script isn't quite done running")
+				c.logger.Debug(ctx, "the UserData script isn't quite done running")
 				return false, nil
 			}
-=======
-			// If debug logging is enabled, output the full console log
-			c.logger.Debug(ctx, "Full EC2 console output:\n---\n%s\n---", scriptOutput)
->>>>>>> 6a5cfc0f
 
 			re := regexp.MustCompile(`Unable to reach (\S+)`)
 			match = re.FindAllString(string(scriptOutput), -1)
